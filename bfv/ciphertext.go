--- conflicted
+++ resolved
@@ -1,7 +1,9 @@
 package bfv
 
 import (
+	"errors"
 	"github.com/ldsec/lattigo/ring"
+	"math/bits"
 )
 
 // Ciphertext is a *ring.Poly array representing a polynomial of degree > 0 where coefficients are in R_Q.
@@ -31,7 +33,6 @@
 	ciphertext.isNTT = false
 
 	return ciphertext
-<<<<<<< HEAD
 }
 
 // MarshalBinary encodes a ciphertext on a byte slice. The total size
@@ -119,6 +120,4 @@
 	}
 
 	return nil
-=======
->>>>>>> 43b064c8
 }