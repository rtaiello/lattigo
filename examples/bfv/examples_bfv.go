package main

import (
	"fmt"
	"github.com/ldsec/lattigo/bfv"
	"github.com/ldsec/lattigo/ring"
	"math"
	"math/bits"
)

func obliviousRiding() {

<<<<<<< HEAD
func ObliviousRiding() {

=======
>>>>>>> f7b6eeb4
	// This example will simulate a situation where an anonymous rider
	// wants to find the closest available rider within a given area.
	// The application is inspired by the paper https://oride.epfl.ch/
	//
	// 		A. Pham, I. Dacosta, G. Endignoux, J. Troncoso-Pastoriza,
	//		K. Huguenin, and J.-P. Hubaux. ORide: A Privacy-Preserving
	//		yet Accountable Ride-Hailing Service. In Proceedings of the
	//		26th USENIX Security Symposium, Vancouver, BC, Canada, August 2017.
	//
	// Each area is represented as a rectangular grid where each driver
	// anyonymously signs in (i.e. the server only knows the driver is located
	// in the area).
	//
	// First, the rider generates an ephemeral key pair (riderSk, riderPk), which he
	// uses to encrypt his coordinates. He then sends the tuple (riderPk, enc(coordinates))
	// to the server handling the area he is in.
	//
	// Once the public key and the encrypted rider coordinates of the rider
	// have been received by the server, the rider's public key is transferred
	// to all the drivers within the area, with a randomized different index
	// for each of them, that indicates in which coefficient each driver must
	// encode his coordinates.
	//
	// Each driver encodes his coordinates in the designated coefficient and
	// uses the received public key to encrypt his encoded coordinates.
	// He then sends back the encrypted coordinates to the server.
	//
	// Once the encrypted coordinates of the drivers have been received, the server
	// homomorphically computes the squared distance: (x0 - x1)^2 + (y0 - y1)^2 between
	// the rider and each of the drivers, and sends back the encrypted result to the rider.
	//
	// The rider decrypts the result and chooses the closest driver.

	// Number of drivers in the area
	nbDrivers := uint64(2048) //max is N

	// BFV parameters (128 bit security)
	params := bfv.DefaultParams[0]

	// Plaintext modulus
	params.T = 0x3ee0001

	bfvContext := bfv.NewContextWithParam(&params)

	encoder := bfvContext.NewEncoder()

	// Rider's keygen
	kgen := bfvContext.NewKeyGenerator()

	riderSk, riderPk := kgen.NewKeyPair()

	decryptor := bfvContext.NewDecryptor(riderSk)

	encryptorRiderPk := bfvContext.NewEncryptorFromPk(riderPk)

	encryptorRiderSk := bfvContext.NewEncryptorFromSk(riderSk)

	evaluator := bfvContext.NewEvaluator()

	fmt.Println("============================================")
	fmt.Println("Homomorphic computations on batched integers")
	fmt.Println("============================================")
	fmt.Println()
	fmt.Printf("Parameters : N=%d, T=%d, logQ = %d (%d limbs), sigma = %f \n",
		bfvContext.N(), bfvContext.T(), bfvContext.LogQ(), len(params.Qi), bfvContext.Sigma())
	fmt.Println()

	maxvalue := uint64(math.Sqrt(float64(params.T)))    // max values = floor(sqrt(plaintext modulus))
	mask := uint64(1<<uint64(bits.Len64(maxvalue))) - 1 // binary mask uperbound for the uniform sampling

	fmt.Printf("Generating %d driversData and 1 Rider randomly positioned on a grid of %d x %d units \n",
		nbDrivers, maxvalue, maxvalue)
	fmt.Println()

	// Rider coordinates [x, y, x, y, ....., x, y]
	riderPosX, riderPosY := ring.RandUniform(maxvalue, mask), ring.RandUniform(maxvalue, mask)

	Rider := make([]uint64, params.N)
	for i := uint64(0); i < nbDrivers; i++ {
		Rider[(i << 1)] = riderPosX
		Rider[(i<<1)+1] = riderPosY
	}

	riderPlaintext := bfvContext.NewPlaintext()
	encoder.EncodeUint(Rider, riderPlaintext)

	// driversData coordinates [0, 0, ..., x, y, ..., 0, 0]
	driversData := make([][]uint64, nbDrivers)

	driversPlaintexts := make([]*bfv.Plaintext, nbDrivers)
	for i := uint64(0); i < nbDrivers; i++ {
		driversData[i] = make([]uint64, params.N)
		driversData[i][(i << 1)] = ring.RandUniform(maxvalue, mask)
		driversData[i][(i<<1)+1] = ring.RandUniform(maxvalue, mask)
		driversPlaintexts[i] = bfvContext.NewPlaintext()
		encoder.EncodeUint(driversData[i], driversPlaintexts[i])
	}

	fmt.Printf("Encrypting %d driversData (x, y) and 1 Rider (%d, %d) \n",
		nbDrivers, riderPosX, riderPosY)
	fmt.Println()

	RiderCiphertext := encryptorRiderSk.EncryptNew(riderPlaintext)

	DriversCiphertexts := make([]*bfv.Ciphertext, nbDrivers)
	for i := uint64(0); i < nbDrivers; i++ {
		DriversCiphertexts[i] = encryptorRiderPk.EncryptNew(driversPlaintexts[i])
	}

	fmt.Println("Computing encrypted distance = ((CtD1 + CtD2 + CtD3 + CtD4...) - CtR)^2 ...")
	fmt.Println()

	evaluator.Neg(RiderCiphertext, RiderCiphertext)
	for i := uint64(0); i < nbDrivers; i++ {
		evaluator.Add(RiderCiphertext, DriversCiphertexts[i], RiderCiphertext)
	}

	result := encoder.DecodeUint(decryptor.DecryptNew(evaluator.MulNew(RiderCiphertext, RiderCiphertext)))

	minIndex, minPosX, minPosY, minDist := uint64(0), params.T, params.T, params.T

	errors := 0

	for i := uint64(0); i < nbDrivers; i++ {

		driverPosX, driverPosY := driversData[i][i<<1], driversData[i][(i<<1)+1]

		computedDist := result[i<<1] + result[(i<<1)+1]
		expectedDist := distance(driverPosX, driverPosY, riderPosX, riderPosY)

		if computedDist == expectedDist {
			if computedDist < minDist {
				minIndex = i
				minPosX, minPosY = driverPosX, driverPosY
				minDist = computedDist
			}
		} else {
			errors++
		}

		if i < 4 || i > nbDrivers-5 {
			fmt.Printf("Distance with Driver %d : %8d = (%4d - %4d)^2 + (%4d - %4d)^2 --> correct: %t\n",
				i, computedDist, driverPosX, riderPosX, driverPosY, riderPosY, computedDist == expectedDist)
		}

		if i == nbDrivers>>1 {
			fmt.Println("...")
		}
	}

	fmt.Printf("\nFinished with %.2f%% errors\n\n", 100*float64(errors)/float64(nbDrivers))
	fmt.Printf("Closest Driver to Rider is n°%d (%d, %d) with a distance of %d units\n",
		minIndex, minPosX, minPosY, uint64(math.Sqrt(float64(minDist))))
}

func distance(a, b, c, d uint64) uint64 {
	if a > c {
		a, c = c, a
	}
	if b > d {
		b, d = d, b
	}
	x, y := a-c, b-d
	return x*x + y*y
}

func main() {
	obliviousRiding()
}<|MERGE_RESOLUTION|>--- conflicted
+++ resolved
@@ -10,11 +10,6 @@
 
 func obliviousRiding() {
 
-<<<<<<< HEAD
-func ObliviousRiding() {
-
-=======
->>>>>>> f7b6eeb4
 	// This example will simulate a situation where an anonymous rider
 	// wants to find the closest available rider within a given area.
 	// The application is inspired by the paper https://oride.epfl.ch/
