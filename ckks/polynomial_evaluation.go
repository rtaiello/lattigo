package ckks

import (
	"math"
	"math/bits"
)

// EvaluatePolyFast evaluates the polynomial a + bx + cx^2... on the input Ciphertext.
// It is faster than EvaluatePolyEco, but consumes ceil(log2(deg)) + 1 levels.
func (eval *evaluator) EvaluatePolyFast(ct0 *Ciphertext, coeffs interface{}, evakey *EvaluationKey) (ctOut *Ciphertext) {

	degree, coeffsMap := convertCoeffs(coeffs)

	C := make(map[uint64]*Ciphertext)

	C[1] = ct0.CopyNew().Ciphertext()

	M := uint64(bits.Len64(degree - 1))
	L := uint64(M >> 1)

	for i := uint64(2); i <= (1 << L); i++ {
		computePowerBasis(i, C, eval, evakey)
	}

	for i := L + 1; i < M; i++ {
		computePowerBasis(1<<i, C, eval, evakey)
	}

	return recurse(degree, L, M, coeffsMap, C, eval, evakey)
}

// EvaluatePolyEco evaluates the polynomial a + bx + cx^2... on the input Ciphertext.
// It is slower than EvaluatePolyFast, but it consumes one less level (ceil(log2(deg))).
func (eval *evaluator) EvaluatePolyEco(ct0 *Ciphertext, coeffs interface{}, evakey *EvaluationKey) (ctOut *Ciphertext) {

	degree, coeffsMap := convertCoeffs(coeffs)

	C := make(map[uint64]*Ciphertext)

	C[1] = ct0.CopyNew().Ciphertext()

	M := uint64(bits.Len64(degree - 1))
	L := uint64(1)

	for i := uint64(2); i <= (1 << L); i++ {
		computePowerBasis(i, C, eval, evakey)
	}

	for i := L + 1; i < M; i++ {
		computePowerBasis(1<<i, C, eval, evakey)
	}

	return recurse(degree, L, M, coeffsMap, C, eval, evakey)
}

func convertCoeffs(coeffs interface{}) (degree uint64, coeffsMap []complex128) {

	switch coeffs.(type) {
	case []complex128:
		for i := range coeffs.([]complex128) {
			coeffsMap = append(coeffsMap, coeffs.([]complex128)[i])
		}
	case []float64:
		for i := range coeffs.([]float64) {
			coeffsMap = append(coeffsMap, complex(coeffs.([]float64)[i], 0))
		}
	default:
		panic("cannot convertCoeffs: coeffs type must be complex128 or float64")
	}

	return uint64(len(coeffsMap)) - 1, coeffsMap
}

func computePowerBasis(n uint64, C map[uint64]*Ciphertext, evaluator *evaluator, evakey *EvaluationKey) {

	if C[n] == nil {

		// Computes the index required to compute the asked ring evaluation
		a := uint64(math.Ceil(float64(n) / 2))
		b := n >> 1

		// Recurses on the given indexes
		computePowerBasis(a, C, evaluator, evakey)
		computePowerBasis(b, C, evaluator, evakey)

		// Computes C[n] = C[a]*C[b]
		C[n] = evaluator.MulRelinNew(C[a], C[b], evakey)

		evaluator.Rescale(C[n], evaluator.ckksContext.scale, C[n])
	}
}

func splitCoeffs(coeffs []complex128, degree, maxDegree uint64) (coeffsq, coeffsr []complex128) {

	// Splits a polynomial p such that p = q*C^degree + r.

	coeffsr = make([]complex128, degree)
	for i := uint64(0); i < degree; i++ {
		coeffsr[i] = coeffs[i]
	}

	coeffsq = make([]complex128, maxDegree-degree+1)
	coeffsq[0] = coeffs[degree]
	for i := uint64(degree + 1); i < maxDegree+1; i++ {
		coeffsq[i-degree] = coeffs[i]
	}

	return coeffsq, coeffsr
}

<<<<<<< HEAD
func recurse(maxDegree, L, M uint64, coeffs []complex128, C map[uint64]*Ciphertext, evaluator *Evaluator, evakey *EvaluationKey) (res *Ciphertext) {
=======
func recurse(maxDegree, L, M uint64, coeffs map[uint64]complex128, C map[uint64]*Ciphertext, evaluator *evaluator, evakey *EvaluationKey) (res *Ciphertext) {
>>>>>>> bb095f1d

	if maxDegree <= (1 << L) {
		return evaluatePolyFromPowerBasis(coeffs, C, evaluator, evakey)
	}

	for 1<<(M-1) > maxDegree {
		M--
	}

	coeffsq, coeffsr := splitCoeffs(coeffs, 1<<(M-1), maxDegree)

	res = recurse(maxDegree-(1<<(M-1)), L, M-1, coeffsq, C, evaluator, evakey)

	var tmp *Ciphertext
	tmp = recurse((1<<(M-1))-1, L, M-1, coeffsr, C, evaluator, evakey)

	evaluator.MulRelin(res, C[1<<(M-1)], evakey, res)

	evaluator.Add(res, tmp, res)

	evaluator.Rescale(res, evaluator.ckksContext.scale, res)

	return res

}

<<<<<<< HEAD
func evaluatePolyFromPowerBasis(coeffs []complex128, C map[uint64]*Ciphertext, evaluator *Evaluator, evakey *EvaluationKey) (res *Ciphertext) {
=======
func evaluatePolyFromPowerBasis(coeffs map[uint64]complex128, C map[uint64]*Ciphertext, evaluator *evaluator, evakey *EvaluationKey) (res *Ciphertext) {
>>>>>>> bb095f1d

	res = NewCiphertext(evaluator.params, 1, C[1].Level(), C[1].Scale())

	if math.Abs(real(coeffs[0])) > 1e-15 || math.Abs(imag(coeffs[0])) > 1e-15 {
		evaluator.AddConst(res, coeffs[0], res)
	}

	for key := uint64(len(coeffs)) - 1; key > 0; key-- {
		if key != 0 && (math.Abs(real(coeffs[key])) > 1e-15 || math.Abs(imag(coeffs[key])) > 1e-15) {
			evaluator.MultByConstAndAdd(C[key], coeffs[key], res)
		}
	}

	evaluator.Rescale(res, evaluator.ckksContext.scale, res)

	return
}<|MERGE_RESOLUTION|>--- conflicted
+++ resolved
@@ -108,11 +108,7 @@
 	return coeffsq, coeffsr
 }
 
-<<<<<<< HEAD
 func recurse(maxDegree, L, M uint64, coeffs []complex128, C map[uint64]*Ciphertext, evaluator *Evaluator, evakey *EvaluationKey) (res *Ciphertext) {
-=======
-func recurse(maxDegree, L, M uint64, coeffs map[uint64]complex128, C map[uint64]*Ciphertext, evaluator *evaluator, evakey *EvaluationKey) (res *Ciphertext) {
->>>>>>> bb095f1d
 
 	if maxDegree <= (1 << L) {
 		return evaluatePolyFromPowerBasis(coeffs, C, evaluator, evakey)
@@ -139,11 +135,7 @@
 
 }
 
-<<<<<<< HEAD
 func evaluatePolyFromPowerBasis(coeffs []complex128, C map[uint64]*Ciphertext, evaluator *Evaluator, evakey *EvaluationKey) (res *Ciphertext) {
-=======
-func evaluatePolyFromPowerBasis(coeffs map[uint64]complex128, C map[uint64]*Ciphertext, evaluator *evaluator, evakey *EvaluationKey) (res *Ciphertext) {
->>>>>>> bb095f1d
 
 	res = NewCiphertext(evaluator.params, 1, C[1].Level(), C[1].Scale())
 
